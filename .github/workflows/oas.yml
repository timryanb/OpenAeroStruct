name: OAS build

# This workflow runs all unit and regression tests, as well as coveralls.
# On the pull-request events, this workflow runs OAS tests, checks code format by flake8/black, and builds the docs.
# On the push-to-main events, it also deploys the docs.

on:
  pull_request:
  push:
    branches:
      - main
    tags:
      - v*.*.*
  schedule:
    # Run the tests at 7:23pm UTC on the 2nd and 17th of every month
    - cron: '23 19 2,17 * *'

jobs:
  # --- run OAS unit and regression tests ---
  test:
    runs-on: ubuntu-latest
    strategy:
      matrix:
        dep-versions: ["oldest", "latest"]
        # ~~~~~~~~~~~~~~~~~~~~~~~~~~~~~~~~~~~~~~~~~~~~~ Set versions to test here ~~~~~~~~~~~~~~~~~~~~~~~~~~~~~~~~~~~~~~~~~~~~~
        PYTHON_VERSION_OLDEST: ['3.8']
        PYTHON_VERSION_LATEST: ['3.11']
        NUMPY_VERSION_OLDEST: ['1.20']  # latest is most recent on PyPI
        SCIPY_VERSION_OLDEST: ['1.6.0']  # latest is most recent on PyPI
        OPENMDAO_VERSION_OLDEST: ['3.10']  # latest is most recent on PyPI
        PYGEO_VERSION_OLDEST: ['1.6.0']  # latest is pulled from main branch, for some reason anything after 1.12.2 seg faults on the old build
        VSP_VERSION: ['3.27.1']  # used for both builds

    steps:
    - uses: actions/checkout@v2
    - name: Set up Python ${{ matrix.PYTHON_VERSION_OLDEST }}
      if: ${{ matrix.dep-versions == 'oldest' }}
      uses: actions/setup-python@v2
      with:
        python-version:  ${{ matrix.PYTHON_VERSION_OLDEST }}
    - name: Set up Python ${{ matrix.PYTHON_VERSION_LATEST }}
      if: ${{ matrix.dep-versions == 'latest' }}
      uses: actions/setup-python@v2
      with:
        python-version:  ${{ matrix.PYTHON_VERSION_LATEST }}

    # we need OpenVSP to run vsp tests.
    - name: Install OpenVSP
      run: |
        export PYTHON_INCLUDE_DIR=$(python -c "from distutils.sysconfig import get_python_inc; print(get_python_inc())")
        export PYTHON_LIBRARY=$(python -c "import distutils.sysconfig as sysconfig; print(sysconfig.get_config_var('LIBDIR'))")
        export INST_PREFIX=$(python -c "import distutils.sysconfig as sysconfig; print(sysconfig.get_config_var('prefix'))")
        cd ..
        sudo apt-get install cmake libx11-dev libfltk1.3-dev libcpptest-dev libglm-dev libeigen3-dev libcminpack-dev \
                             libglew-dev doxygen graphviz texlive-latex-base
        mkdir OpenVSP
        cd OpenVSP
        mkdir build buildlibs
        # Download source code
        wget -q https://github.com/OpenVSP/OpenVSP/archive/refs/tags/OpenVSP_${{ matrix.VSP_VERSION }}.tar.gz
        tar -xf OpenVSP_${{ matrix.VSP_VERSION }}.tar.gz
        mv OpenVSP-OpenVSP_${{ matrix.VSP_VERSION }} repo
        # Build dependency libs
        cd buildlibs
        cmake -DVSP_USE_SYSTEM_LIBXML2=true -DVSP_USE_SYSTEM_FLTK=true -DVSP_USE_SYSTEM_GLM=true \
              -DVSP_USE_SYSTEM_GLEW=true -DVSP_USE_SYSTEM_CMINPACK=true -DVSP_USE_SYSTEM_LIBIGES=false \
              -DVSP_USE_SYSTEM_EIGEN=false -DVSP_USE_SYSTEM_CODEELI=false -DVSP_USE_SYSTEM_CPPTEST=false \
              -DPYTHON_INCLUDE_DIR=${PYTHON_INCLUDE_DIR} -DPYTHON_LIBRARY=${PYTHON_LIBRARY} ../repo/Libraries -DCMAKE_BUILD_TYPE=Release
        make -j8
        # Build OpenVSP
        cd ..
        export BUILD_LIBS_PATH=`pwd`
        cd build
        cmake ../repo/src/ -DVSP_NO_GRAPHICS=true -DVSP_LIBRARY_PATH=${BUILD_LIBS_PATH}/buildlibs \
              -DPYTHON_INCLUDE_DIR=${PYTHON_INCLUDE_DIR} -DPYTHON_LIBRARY=${PYTHON_LIBRARY} \
              -DCMAKE_BUILD_TYPE=Release
        make -j8
        make package
        # Install python interface
        pushd _CPack_Packages/Linux/ZIP/OpenVSP-${{ matrix.VSP_VERSION }}-Linux/python
        pip install -r requirements.txt
        pushd ..
        cp vspaero vspscript vspslicer $INST_PREFIX/bin
        popd
        popd

<<<<<<< HEAD
    # we need mphys to run mphys tests.
    - name: Install mphys
      run: |
        cd ..
        pip install "mphys @ git+https://github.com/OpenMDAO/mphys.git"
=======
    # OAS dependencies are specified in setup.py.
    - name: Install OAS and its dependencies (oldest versions)
      if: ${{ matrix.dep-versions == 'oldest' }}
      run: |
        python -m pip install --upgrade pip wheel
        pip install numpy==${{ matrix.NUMPY_VERSION_OLDEST }} scipy==${{ matrix.SCIPY_VERSION_OLDEST }} openmdao==${{ matrix.OPENMDAO_VERSION_OLDEST }}
        pip install -e .[test]
    - name: Install OAS and its dependencies (latest versions)
      if: ${{ matrix.dep-versions == 'latest' }}
      run: |
        python -m pip install --upgrade pip wheel
        pip install -e .[test]

    # We need pySpline/pyGeo to run FFD tests.
    - name: Install pySpline
      run: |
        cd ..
        sudo apt-get install openmpi-bin libopenmpi-dev
        pip install mpi4py
        git clone https://github.com/mdolab/pyspline.git
        cd pyspline
        cp config/defaults/config.LINUX_GFORTRAN.mk config/config.mk
        make
        pip install -e .

    - name: Install pyGeo ${{ matrix.PYGEO_VERSION_OLDEST }}
      if: ${{ matrix.dep-versions == 'oldest' }}
      run: |
        pip install "pygeo[testing] @ git+https://github.com/mdolab/pygeo.git@v${{ matrix.PYGEO_VERSION_OLDEST }}"
    - name: Install pyGeo latest
      if: ${{ matrix.dep-versions == 'latest' }}
      run: |
        pip install "pygeo[testing] @ git+https://github.com/mdolab/pygeo.git"

    - name: List installed Python packages
      run: |
        pip list -v
>>>>>>> 71045b3e

    - name: Run tests
      env:
        OMPI_MCA_btl: ^openib   # prevent OpenMPI warning messages
      run: |
        python -m pytest --cov-config=.coveragerc --cov=openaerostruct --cov-report=xml

    - name: Upload Coverage to Codecov
      uses: codecov/codecov-action@v2
      with:
        fail_ci_if_error: true
        token: ${{ secrets.CODECOV_TOKEN }}
  # --- linting and formatting ---
  black:
    uses: mdolab/.github/.github/workflows/black.yaml@main
  flake8:
    uses: mdolab/.github/.github/workflows/flake8.yaml@main

  # --- publish to PyPI
  pypi:
    needs: [test, flake8, black]
    uses: mdolab/.github/.github/workflows/pypi.yaml@main
    secrets: inherit<|MERGE_RESOLUTION|>--- conflicted
+++ resolved
@@ -27,7 +27,8 @@
         PYTHON_VERSION_LATEST: ['3.11']
         NUMPY_VERSION_OLDEST: ['1.20']  # latest is most recent on PyPI
         SCIPY_VERSION_OLDEST: ['1.6.0']  # latest is most recent on PyPI
-        OPENMDAO_VERSION_OLDEST: ['3.10']  # latest is most recent on PyPI
+        OPENMDAO_VERSION_OLDEST: ['3.15']  # latest is most recent on PyPI
+        MPHYS_VERSION_OLDEST: ['1.0.0']  # latest is most recent on PyPI
         PYGEO_VERSION_OLDEST: ['1.6.0']  # latest is pulled from main branch, for some reason anything after 1.12.2 seg faults on the old build
         VSP_VERSION: ['3.27.1']  # used for both builds
 
@@ -84,19 +85,12 @@
         popd
         popd
 
-<<<<<<< HEAD
-    # we need mphys to run mphys tests.
-    - name: Install mphys
-      run: |
-        cd ..
-        pip install "mphys @ git+https://github.com/OpenMDAO/mphys.git"
-=======
     # OAS dependencies are specified in setup.py.
     - name: Install OAS and its dependencies (oldest versions)
       if: ${{ matrix.dep-versions == 'oldest' }}
       run: |
         python -m pip install --upgrade pip wheel
-        pip install numpy==${{ matrix.NUMPY_VERSION_OLDEST }} scipy==${{ matrix.SCIPY_VERSION_OLDEST }} openmdao==${{ matrix.OPENMDAO_VERSION_OLDEST }}
+        pip install numpy==${{ matrix.NUMPY_VERSION_OLDEST }} scipy==${{ matrix.SCIPY_VERSION_OLDEST }} openmdao==${{ matrix.OPENMDAO_VERSION_OLDEST }} mphys==${{ matrix.MPHYS_VERSION_OLDEST }}
         pip install -e .[test]
     - name: Install OAS and its dependencies (latest versions)
       if: ${{ matrix.dep-versions == 'latest' }}
@@ -128,7 +122,6 @@
     - name: List installed Python packages
       run: |
         pip list -v
->>>>>>> 71045b3e
 
     - name: Run tests
       env:
