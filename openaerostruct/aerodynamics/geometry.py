--- conflicted
+++ resolved
@@ -1,317 +1,307 @@
-import numpy as np
-
-import openmdao.api as om
-
-
-class VLMGeometry(om.ExplicitComponent):
-    """
-    Compute various geometric properties for VLM analysis.
-    These are used primarily to help compute postprocessing quantities,
-    such as wave CD, viscous CD, etc.
-    Some of the quantities, like `normals`, are used to compute the RHS
-    of the AIC linear system.
-
-    parameters
-    ----------
-    def_mesh[nx, ny, 3] : numpy array
-        Array defining the nodal coordinates of the lifting surface.
-
-    Returns
-    -------
-    b_pts[nx-1, ny, 3] : numpy array
-        Bound points for the horseshoe vortices, found along the 1/4 chord.
-    widths[ny-1] : numpy array
-        The widths of each individual panel along y-axis (spanwise direction with zero sweep).
-    lengths_spanwise[ny-1] : numpy array
-        The the length of the quarter-chord line of each panels.
-        This is identical to `widths` if sweep angle is 0.
-        When wing is swept, `lengths_spanwise` is longer than `widths`.
-    lengths[ny] : numpy array
-        The chordwise length of the entire airfoil following the camber line.
-    chords[ny] : numpy array
-        The chordwise distance between the leading and trailing edges.
-    normals[nx-1, ny-1, 3] : numpy array
-        The normal vector for each panel, computed as the cross of the two
-        diagonals from the mesh points.
-    S_ref : float
-        The reference area of the lifting surface.
-    """
-
-    def initialize(self):
-        self.options.declare("surface", types=dict)
-
-    def setup(self):
-        self.surface = surface = self.options["surface"]
-
-        mesh = surface["mesh"]
-        nx = self.nx = mesh.shape[0]
-        ny = self.ny = mesh.shape[1]
-
-        # All of these computations only need the deformed mesh
-        self.add_input("def_mesh", val=np.zeros((nx, ny, 3)), units="m", tags=["mphys_coupling"])
-
-        rng = np.random.default_rng(314)
-<<<<<<< HEAD
-        self.add_output("b_pts", val=rng.random((nx - 1, ny, 3)), units="m", tags=["mphys_coupling"])
-        self.add_output("widths", val=np.ones((ny - 1)), units="m", tags=["mphys_coupling"])
-        self.add_output("cos_sweep", val=np.zeros((ny - 1)), units="m", tags=["mphys_coupling"])
-        self.add_output("lengths", val=np.zeros((ny)), units="m", tags=["mphys_coupling"])
-        self.add_output("chords", val=np.zeros((ny)), units="m", tags=["mphys_coupling"])
-        self.add_output("normals", val=np.zeros((nx - 1, ny - 1, 3)), tags=["mphys_coupling"])
-        self.add_output("S_ref", val=1.0, units="m**2", tags=["mphys_coupling"])
-=======
-        self.add_output("b_pts", val=rng.random((nx - 1, ny, 3)), units="m")
-        self.add_output("widths", val=np.ones((ny - 1)), units="m")
-        self.add_output("lengths_spanwise", val=np.ones((ny - 1)), units="m")
-        self.add_output("lengths", val=np.zeros((ny)), units="m")
-        self.add_output("chords", val=np.zeros((ny)), units="m")
-        self.add_output("normals", val=np.zeros((nx - 1, ny - 1, 3)))
-        self.add_output("S_ref", val=1.0, units="m**2")
->>>>>>> 71045b3e
-
-        # Next up we have a lot of rows and cols settings for the sparse
-        # Jacobians. Each set of partials needs a different rows/cols setup
-
-        # b_pts
-        size = (nx - 1) * ny * 3
-        base = np.arange(size)
-        rows = np.tile(base, 2)
-        cols = rows + np.repeat([0, ny * 3], len(base))
-        val = np.empty((2 * size,))
-        val[:size] = 0.75
-        val[size:] = 0.25
-        self.declare_partials("b_pts", "def_mesh", rows=rows, cols=cols, val=val)
-
-        # width
-        size = ny - 1
-        base = np.arange(size)
-        rows = np.tile(base, 8)
-        col = np.tile(3 * base, 4) + np.repeat([1, 2, 4, 5], len(base))
-        cols = np.tile(col, 2) + np.repeat([0, (nx - 1) * ny * 3], len(col))
-        self.declare_partials("widths", "def_mesh", rows=rows, cols=cols)
-
-        # length of panel in spanwise direction with sweep
-        rows = np.tile(base, 12)
-        col = np.tile(3 * base, 6) + np.repeat(np.arange(6), len(base))
-        cols = np.tile(col, 2) + np.repeat([0, (nx - 1) * ny * 3], len(col))
-        self.declare_partials("lengths_spanwise", "def_mesh", rows=rows, cols=cols)
-
-        # lengths
-        size = ny
-        base = np.arange(size)
-        rows = np.tile(base, nx * 3)
-        col = np.tile(3 * base, 3) + np.repeat(np.arange(3), len(base))
-        cols = np.tile(col, nx) + np.repeat(3 * ny * np.arange(nx), len(col))
-        self.declare_partials("lengths", "def_mesh", rows=rows, cols=cols)
-
-        # chords
-        rows = np.tile(base, 6)
-        col = np.tile(3 * base, 3) + np.repeat(np.arange(3), len(base))
-        cols = np.tile(col, 2) + np.repeat([0, (nx - 1) * ny * 3], len(col))
-        self.declare_partials("chords", "def_mesh", rows=rows, cols=cols)
-
-        # normals
-        size = (ny - 1) * (nx - 1) * 3
-        row = np.tile(np.arange(size).reshape((size, 1)), 3).flatten()
-        rows = np.tile(row, 4)
-        base = np.tile(np.arange(3), size) + np.repeat(3 * np.arange(size // 3), 9)
-        base += np.repeat(3 * np.arange(nx - 1), 9 * (ny - 1))
-        cols = np.concatenate([base + 3, base + ny * 3, base, base + (ny + 1) * 3])
-        self.declare_partials("normals", "def_mesh", rows=rows, cols=cols)
-
-        # And here actually all parts of the mesh influence the area, so it's
-        # fully dense
-        self.declare_partials("S_ref", "def_mesh")
-        self.set_check_partial_options(wrt="def_mesh", method="fd", step=1e-6)
-
-    def compute(self, inputs, outputs):
-        mesh = inputs["def_mesh"]
-
-        # Compute the bound points at quarter-chord
-        b_pts = mesh[:-1, :, :] * 0.75 + mesh[1:, :, :] * 0.25
-
-        # Compute the length of the quarter-chord line of each panels
-        quarter_chord = 0.25 * mesh[-1] + 0.75 * mesh[0]
-        lengths_spanwise = np.linalg.norm(quarter_chord[1:, :] - quarter_chord[:-1, :], axis=1)
-
-        # Compute the widths of each panel.
-        # This is a projection of `lengths_spanwise` to the spanwise axis (y-axis)
-        widths = np.linalg.norm(quarter_chord[1:, [1, 2]] - quarter_chord[:-1, [1, 2]], axis=1)
-
-        # Compute the length of each chordwise set of mesh points through the camber line.
-        dx = mesh[1:, :, 0] - mesh[:-1, :, 0]
-        dy = mesh[1:, :, 1] - mesh[:-1, :, 1]
-        dz = mesh[1:, :, 2] - mesh[:-1, :, 2]
-        lengths = np.sum(np.sqrt(dx**2 + dy**2 + dz**2), axis=0)
-
-        # Compute the normal of each panel by taking the cross-product of
-        # its diagonals. Note that this could be a nonplanar surface
-        normals = np.cross(mesh[:-1, 1:, :] - mesh[1:, :-1, :], mesh[:-1, :-1, :] - mesh[1:, 1:, :], axis=2)
-
-        # Normalize the normal vectors
-        norms = np.sqrt(np.sum(normals**2, axis=2))
-        for j in range(3):
-            normals[:, :, j] /= norms
-
-        # Compute the wetted surface area
-        if self.surface["S_ref_type"] == "wetted":
-            S_ref = 0.5 * np.sum(norms)
-
-        # Compute the projected surface area
-        elif self.surface["S_ref_type"] == "projected":
-            proj_mesh = mesh.copy()
-            proj_mesh[:, :, 2] = 0.0
-            proj_normals = np.cross(
-                proj_mesh[:-1, 1:, :] - proj_mesh[1:, :-1, :], proj_mesh[:-1, :-1, :] - proj_mesh[1:, 1:, :], axis=2
-            )
-
-            proj_norms = np.sqrt(np.sum(proj_normals**2, axis=2))
-            for j in range(3):
-                proj_normals[:, :, j] /= proj_norms
-
-            S_ref = 0.5 * np.sum(proj_norms)
-
-        # Multiply the surface area by 2 if symmetric to get consistent area measures
-        if self.surface["symmetry"]:
-            S_ref *= 2
-
-        # Compute the chord for each spanwise portion.
-        # This is the distance from the leading to trailing edge.
-        chords = np.linalg.norm(mesh[0, :, :] - mesh[-1, :, :], axis=1)
-
-        # Store each array in the outputs dict
-        outputs["b_pts"] = b_pts
-        outputs["widths"] = widths
-        outputs["lengths_spanwise"] = lengths_spanwise
-        outputs["lengths"] = lengths
-        outputs["normals"] = normals
-        outputs["S_ref"] = S_ref
-        outputs["chords"] = chords
-
-    def compute_partials(self, inputs, partials):
-        """Jacobian for VLM geometry."""
-
-        nx = self.nx
-        ny = self.ny
-        mesh = inputs["def_mesh"]
-
-        # Compute the length of the quarter-chord line of each panels
-        quarter_chord = 0.25 * mesh[-1] + 0.75 * mesh[0]
-        lengths_spanwise = np.linalg.norm(quarter_chord[1:, :] - quarter_chord[:-1, :], axis=1)
-
-        # Compute the widths of each panel.
-        widths = np.linalg.norm(quarter_chord[1:, [1, 2]] - quarter_chord[:-1, [1, 2]], axis=1)
-
-        delta = np.diff(quarter_chord, axis=0).T
-        d1 = delta / lengths_spanwise
-        partials["lengths_spanwise", "def_mesh"] = np.outer([-0.75, 0.75, -0.25, 0.25], d1.flatten()).flatten()
-        d1 = delta[1:, :] / widths
-        partials["widths", "def_mesh"] = np.outer([-0.75, 0.75, -0.25, 0.25], d1.flatten()).flatten()
-
-        partials["lengths", "def_mesh"][:] = 0.0
-        dmesh = np.diff(mesh, axis=0)
-        length = np.sqrt(np.sum(dmesh**2, axis=2))
-        dmesh = dmesh / length[:, :, np.newaxis]
-        derivs = np.transpose(dmesh, axes=[0, 2, 1]).flatten()
-        nn = len(derivs)
-        partials["lengths", "def_mesh"][:nn] -= derivs
-        partials["lengths", "def_mesh"][-nn:] += derivs
-
-        dfullmesh = mesh[0, :] - mesh[-1, :]
-        length = np.sqrt(np.sum(dfullmesh**2, axis=1))
-        derivs = (dfullmesh.T / length).flatten()
-        partials["chords", "def_mesh"] = np.concatenate([derivs, -derivs])
-
-        # f = c / n
-        a = mesh[:-1, 1:, :] - mesh[1:, :-1, :]
-        b = mesh[:-1, :-1, :] - mesh[1:, 1:, :]
-        c = np.cross(a, b, axis=2)
-        n = np.sqrt(np.sum(c**2, axis=2))
-
-        # Now let's work backwards to get derivative
-        # dfdc = (dcdc * n - c * dndc) / n**2
-        dndc = c / n[:, :, np.newaxis]
-        dcdc = np.zeros((nx - 1, ny - 1, 3, 3))
-        dcdc[:, :, 0, 0] = 1.0
-        dcdc[:, :, 1, 1] = 1.0
-        dcdc[:, :, 2, 2] = 1.0
-
-        # dfdc is now a 3x3 jacobian with f along the rows and c along the columns
-        dfdc = (dcdc * n[:, :, np.newaxis, np.newaxis] - np.einsum("ijk,ijl->ijkl", c, dndc)) / (n**2)[
-            :, :, np.newaxis, np.newaxis
-        ]
-
-        # The next step is to get dcda and dcdb, both of which will be
-        # 3x3 jacobians with c along the rows
-
-        dcda = np.zeros((nx - 1, ny - 1, 3, 3))
-        dcda[:, :, 0, 1] = b[:, :, 2]
-        dcda[:, :, 0, 2] = -b[:, :, 1]
-        dcda[:, :, 1, 0] = -b[:, :, 2]
-        dcda[:, :, 1, 2] = b[:, :, 0]
-        dcda[:, :, 2, 0] = b[:, :, 1]
-        dcda[:, :, 2, 1] = -b[:, :, 0]
-
-        dcdb = np.zeros((nx - 1, ny - 1, 3, 3))
-        dcdb[:, :, 0, 1] = -a[:, :, 2]
-        dcdb[:, :, 0, 2] = a[:, :, 1]
-        dcdb[:, :, 1, 0] = a[:, :, 2]
-        dcdb[:, :, 1, 2] = -a[:, :, 0]
-        dcdb[:, :, 2, 0] = -a[:, :, 1]
-        dcdb[:, :, 2, 1] = a[:, :, 0]
-
-        # Now let's do some matrix multiplication to get dfda and dfdb
-        dfda = np.einsum("ijkl,ijlm->ijkm", dfdc, dcda)
-        dfdb = np.einsum("ijkl,ijlm->ijkm", dfdc, dcdb)
-
-        # Aside: preparation for surface area deriv computation under 'projected' option.
-        if self.surface["S_ref_type"] == "projected":
-            # Compute the projected surface area by zeroing out z dimension.
-            proj_mesh = mesh.copy()
-            proj_mesh[:, :, 2] = 0.0
-
-            a = proj_mesh[:-1, 1:, :] - proj_mesh[1:, :-1, :]
-            b = proj_mesh[:-1, :-1, :] - proj_mesh[1:, 1:, :]
-            c = np.cross(a, b, axis=2)
-            n = np.sqrt(np.sum(c**2, axis=2))
-
-            dcda[:, :, 0, 1] = b[:, :, 2]
-            dcda[:, :, 0, 2] = -b[:, :, 1]
-            dcda[:, :, 1, 0] = -b[:, :, 2]
-            dcda[:, :, 1, 2] = b[:, :, 0]
-            dcda[:, :, 2, 0] = b[:, :, 1]
-            dcda[:, :, 2, 1] = -b[:, :, 0]
-
-            dcdb[:, :, 0, 1] = -a[:, :, 2]
-            dcdb[:, :, 0, 2] = a[:, :, 1]
-            dcdb[:, :, 1, 0] = a[:, :, 2]
-            dcdb[:, :, 1, 2] = -a[:, :, 0]
-            dcdb[:, :, 2, 0] = -a[:, :, 1]
-            dcdb[:, :, 2, 1] = a[:, :, 0]
-
-        # Need these for wetted surface area derivs.
-        dsda = np.einsum("ijk,ijkl->ijl", c, dcda) / n[:, :, np.newaxis]
-        dsdb = np.einsum("ijk,ijkl->ijl", c, dcdb) / n[:, :, np.newaxis]
-
-        # Note: this is faster than np.concatenate for large meshes.
-        nn = (nx - 1) * (ny - 1) * 9
-        dfda_flat = dfda.flatten()
-        dfdb_flat = dfdb.flatten()
-        partials["normals", "def_mesh"][:nn] = dfda_flat
-        partials["normals", "def_mesh"][nn : 2 * nn] = -dfda_flat
-        partials["normals", "def_mesh"][2 * nn : 3 * nn] = dfdb_flat
-        partials["normals", "def_mesh"][3 * nn : 4 * nn] = -dfdb_flat
-
-        # At this point, same calculation for wetted and projected surface.
-        dsda_flat = 0.5 * dsda.flatten()
-        dsdb_flat = 0.5 * dsdb.flatten()
-        idx = np.arange((nx - 1) * (ny - 1) * 3) + np.repeat(3 * np.arange(nx - 1), 3 * (ny - 1))
-        partials["S_ref", "def_mesh"][:] = 0.0
-        partials["S_ref", "def_mesh"][:, idx + 3] += dsda_flat
-        partials["S_ref", "def_mesh"][:, idx + ny * 3] -= dsda_flat
-        partials["S_ref", "def_mesh"][:, idx] += dsdb_flat
-        partials["S_ref", "def_mesh"][:, idx + (ny + 1) * 3] -= dsdb_flat
-
-        # Multiply the surface area by 2 if symmetric to get consistent area measures
-        if self.surface["symmetry"]:
-            partials["S_ref", "def_mesh"] *= 2.0
+import numpy as np
+
+import openmdao.api as om
+
+
+class VLMGeometry(om.ExplicitComponent):
+    """
+    Compute various geometric properties for VLM analysis.
+    These are used primarily to help compute postprocessing quantities,
+    such as wave CD, viscous CD, etc.
+    Some of the quantities, like `normals`, are used to compute the RHS
+    of the AIC linear system.
+
+    parameters
+    ----------
+    def_mesh[nx, ny, 3] : numpy array
+        Array defining the nodal coordinates of the lifting surface.
+
+    Returns
+    -------
+    b_pts[nx-1, ny, 3] : numpy array
+        Bound points for the horseshoe vortices, found along the 1/4 chord.
+    widths[ny-1] : numpy array
+        The widths of each individual panel along y-axis (spanwise direction with zero sweep).
+    lengths_spanwise[ny-1] : numpy array
+        The the length of the quarter-chord line of each panels.
+        This is identical to `widths` if sweep angle is 0.
+        When wing is swept, `lengths_spanwise` is longer than `widths`.
+    lengths[ny] : numpy array
+        The chordwise length of the entire airfoil following the camber line.
+    chords[ny] : numpy array
+        The chordwise distance between the leading and trailing edges.
+    normals[nx-1, ny-1, 3] : numpy array
+        The normal vector for each panel, computed as the cross of the two
+        diagonals from the mesh points.
+    S_ref : float
+        The reference area of the lifting surface.
+    """
+
+    def initialize(self):
+        self.options.declare("surface", types=dict)
+
+    def setup(self):
+        self.surface = surface = self.options["surface"]
+
+        mesh = surface["mesh"]
+        nx = self.nx = mesh.shape[0]
+        ny = self.ny = mesh.shape[1]
+
+        # All of these computations only need the deformed mesh
+        self.add_input("def_mesh", val=np.zeros((nx, ny, 3)), units="m", tags=["mphys_coupling"])
+
+        rng = np.random.default_rng(314)
+        self.add_output("b_pts", val=rng.random((nx - 1, ny, 3)), units="m", tags=["mphys_coupling"])
+        self.add_output("widths", val=np.ones((ny - 1)), units="m", tags=["mphys_coupling"])
+        self.add_output("lengths_spanwise", val=np.ones((ny - 1)), units="m", tags=["mphys_coupling"])
+        self.add_output("lengths", val=np.zeros((ny)), units="m", tags=["mphys_coupling"])
+        self.add_output("chords", val=np.zeros((ny)), units="m", tags=["mphys_coupling"])
+        self.add_output("normals", val=np.zeros((nx - 1, ny - 1, 3)), tags=["mphys_coupling"])
+        self.add_output("S_ref", val=1.0, units="m**2", tags=["mphys_coupling"])
+
+        # Next up we have a lot of rows and cols settings for the sparse
+        # Jacobians. Each set of partials needs a different rows/cols setup
+
+        # b_pts
+        size = (nx - 1) * ny * 3
+        base = np.arange(size)
+        rows = np.tile(base, 2)
+        cols = rows + np.repeat([0, ny * 3], len(base))
+        val = np.empty((2 * size,))
+        val[:size] = 0.75
+        val[size:] = 0.25
+        self.declare_partials("b_pts", "def_mesh", rows=rows, cols=cols, val=val)
+
+        # width
+        size = ny - 1
+        base = np.arange(size)
+        rows = np.tile(base, 8)
+        col = np.tile(3 * base, 4) + np.repeat([1, 2, 4, 5], len(base))
+        cols = np.tile(col, 2) + np.repeat([0, (nx - 1) * ny * 3], len(col))
+        self.declare_partials("widths", "def_mesh", rows=rows, cols=cols)
+
+        # length of panel in spanwise direction with sweep
+        rows = np.tile(base, 12)
+        col = np.tile(3 * base, 6) + np.repeat(np.arange(6), len(base))
+        cols = np.tile(col, 2) + np.repeat([0, (nx - 1) * ny * 3], len(col))
+        self.declare_partials("lengths_spanwise", "def_mesh", rows=rows, cols=cols)
+
+        # lengths
+        size = ny
+        base = np.arange(size)
+        rows = np.tile(base, nx * 3)
+        col = np.tile(3 * base, 3) + np.repeat(np.arange(3), len(base))
+        cols = np.tile(col, nx) + np.repeat(3 * ny * np.arange(nx), len(col))
+        self.declare_partials("lengths", "def_mesh", rows=rows, cols=cols)
+
+        # chords
+        rows = np.tile(base, 6)
+        col = np.tile(3 * base, 3) + np.repeat(np.arange(3), len(base))
+        cols = np.tile(col, 2) + np.repeat([0, (nx - 1) * ny * 3], len(col))
+        self.declare_partials("chords", "def_mesh", rows=rows, cols=cols)
+
+        # normals
+        size = (ny - 1) * (nx - 1) * 3
+        row = np.tile(np.arange(size).reshape((size, 1)), 3).flatten()
+        rows = np.tile(row, 4)
+        base = np.tile(np.arange(3), size) + np.repeat(3 * np.arange(size // 3), 9)
+        base += np.repeat(3 * np.arange(nx - 1), 9 * (ny - 1))
+        cols = np.concatenate([base + 3, base + ny * 3, base, base + (ny + 1) * 3])
+        self.declare_partials("normals", "def_mesh", rows=rows, cols=cols)
+
+        # And here actually all parts of the mesh influence the area, so it's
+        # fully dense
+        self.declare_partials("S_ref", "def_mesh")
+        self.set_check_partial_options(wrt="def_mesh", method="fd", step=1e-6)
+
+    def compute(self, inputs, outputs):
+        mesh = inputs["def_mesh"]
+
+        # Compute the bound points at quarter-chord
+        b_pts = mesh[:-1, :, :] * 0.75 + mesh[1:, :, :] * 0.25
+
+        # Compute the length of the quarter-chord line of each panels
+        quarter_chord = 0.25 * mesh[-1] + 0.75 * mesh[0]
+        lengths_spanwise = np.linalg.norm(quarter_chord[1:, :] - quarter_chord[:-1, :], axis=1)
+
+        # Compute the widths of each panel.
+        # This is a projection of `lengths_spanwise` to the spanwise axis (y-axis)
+        widths = np.linalg.norm(quarter_chord[1:, [1, 2]] - quarter_chord[:-1, [1, 2]], axis=1)
+
+        # Compute the length of each chordwise set of mesh points through the camber line.
+        dx = mesh[1:, :, 0] - mesh[:-1, :, 0]
+        dy = mesh[1:, :, 1] - mesh[:-1, :, 1]
+        dz = mesh[1:, :, 2] - mesh[:-1, :, 2]
+        lengths = np.sum(np.sqrt(dx**2 + dy**2 + dz**2), axis=0)
+
+        # Compute the normal of each panel by taking the cross-product of
+        # its diagonals. Note that this could be a nonplanar surface
+        normals = np.cross(mesh[:-1, 1:, :] - mesh[1:, :-1, :], mesh[:-1, :-1, :] - mesh[1:, 1:, :], axis=2)
+
+        # Normalize the normal vectors
+        norms = np.sqrt(np.sum(normals**2, axis=2))
+        for j in range(3):
+            normals[:, :, j] /= norms
+
+        # Compute the wetted surface area
+        if self.surface["S_ref_type"] == "wetted":
+            S_ref = 0.5 * np.sum(norms)
+
+        # Compute the projected surface area
+        elif self.surface["S_ref_type"] == "projected":
+            proj_mesh = mesh.copy()
+            proj_mesh[:, :, 2] = 0.0
+            proj_normals = np.cross(
+                proj_mesh[:-1, 1:, :] - proj_mesh[1:, :-1, :], proj_mesh[:-1, :-1, :] - proj_mesh[1:, 1:, :], axis=2
+            )
+
+            proj_norms = np.sqrt(np.sum(proj_normals**2, axis=2))
+            for j in range(3):
+                proj_normals[:, :, j] /= proj_norms
+
+            S_ref = 0.5 * np.sum(proj_norms)
+
+        # Multiply the surface area by 2 if symmetric to get consistent area measures
+        if self.surface["symmetry"]:
+            S_ref *= 2
+
+        # Compute the chord for each spanwise portion.
+        # This is the distance from the leading to trailing edge.
+        chords = np.linalg.norm(mesh[0, :, :] - mesh[-1, :, :], axis=1)
+
+        # Store each array in the outputs dict
+        outputs["b_pts"] = b_pts
+        outputs["widths"] = widths
+        outputs["lengths_spanwise"] = lengths_spanwise
+        outputs["lengths"] = lengths
+        outputs["normals"] = normals
+        outputs["S_ref"] = S_ref
+        outputs["chords"] = chords
+
+    def compute_partials(self, inputs, partials):
+        """Jacobian for VLM geometry."""
+
+        nx = self.nx
+        ny = self.ny
+        mesh = inputs["def_mesh"]
+
+        # Compute the length of the quarter-chord line of each panels
+        quarter_chord = 0.25 * mesh[-1] + 0.75 * mesh[0]
+        lengths_spanwise = np.linalg.norm(quarter_chord[1:, :] - quarter_chord[:-1, :], axis=1)
+
+        # Compute the widths of each panel.
+        widths = np.linalg.norm(quarter_chord[1:, [1, 2]] - quarter_chord[:-1, [1, 2]], axis=1)
+
+        delta = np.diff(quarter_chord, axis=0).T
+        d1 = delta / lengths_spanwise
+        partials["lengths_spanwise", "def_mesh"] = np.outer([-0.75, 0.75, -0.25, 0.25], d1.flatten()).flatten()
+        d1 = delta[1:, :] / widths
+        partials["widths", "def_mesh"] = np.outer([-0.75, 0.75, -0.25, 0.25], d1.flatten()).flatten()
+
+        partials["lengths", "def_mesh"][:] = 0.0
+        dmesh = np.diff(mesh, axis=0)
+        length = np.sqrt(np.sum(dmesh**2, axis=2))
+        dmesh = dmesh / length[:, :, np.newaxis]
+        derivs = np.transpose(dmesh, axes=[0, 2, 1]).flatten()
+        nn = len(derivs)
+        partials["lengths", "def_mesh"][:nn] -= derivs
+        partials["lengths", "def_mesh"][-nn:] += derivs
+
+        dfullmesh = mesh[0, :] - mesh[-1, :]
+        length = np.sqrt(np.sum(dfullmesh**2, axis=1))
+        derivs = (dfullmesh.T / length).flatten()
+        partials["chords", "def_mesh"] = np.concatenate([derivs, -derivs])
+
+        # f = c / n
+        a = mesh[:-1, 1:, :] - mesh[1:, :-1, :]
+        b = mesh[:-1, :-1, :] - mesh[1:, 1:, :]
+        c = np.cross(a, b, axis=2)
+        n = np.sqrt(np.sum(c**2, axis=2))
+
+        # Now let's work backwards to get derivative
+        # dfdc = (dcdc * n - c * dndc) / n**2
+        dndc = c / n[:, :, np.newaxis]
+        dcdc = np.zeros((nx - 1, ny - 1, 3, 3))
+        dcdc[:, :, 0, 0] = 1.0
+        dcdc[:, :, 1, 1] = 1.0
+        dcdc[:, :, 2, 2] = 1.0
+
+        # dfdc is now a 3x3 jacobian with f along the rows and c along the columns
+        dfdc = (dcdc * n[:, :, np.newaxis, np.newaxis] - np.einsum("ijk,ijl->ijkl", c, dndc)) / (n**2)[
+            :, :, np.newaxis, np.newaxis
+        ]
+
+        # The next step is to get dcda and dcdb, both of which will be
+        # 3x3 jacobians with c along the rows
+
+        dcda = np.zeros((nx - 1, ny - 1, 3, 3))
+        dcda[:, :, 0, 1] = b[:, :, 2]
+        dcda[:, :, 0, 2] = -b[:, :, 1]
+        dcda[:, :, 1, 0] = -b[:, :, 2]
+        dcda[:, :, 1, 2] = b[:, :, 0]
+        dcda[:, :, 2, 0] = b[:, :, 1]
+        dcda[:, :, 2, 1] = -b[:, :, 0]
+
+        dcdb = np.zeros((nx - 1, ny - 1, 3, 3))
+        dcdb[:, :, 0, 1] = -a[:, :, 2]
+        dcdb[:, :, 0, 2] = a[:, :, 1]
+        dcdb[:, :, 1, 0] = a[:, :, 2]
+        dcdb[:, :, 1, 2] = -a[:, :, 0]
+        dcdb[:, :, 2, 0] = -a[:, :, 1]
+        dcdb[:, :, 2, 1] = a[:, :, 0]
+
+        # Now let's do some matrix multiplication to get dfda and dfdb
+        dfda = np.einsum("ijkl,ijlm->ijkm", dfdc, dcda)
+        dfdb = np.einsum("ijkl,ijlm->ijkm", dfdc, dcdb)
+
+        # Aside: preparation for surface area deriv computation under 'projected' option.
+        if self.surface["S_ref_type"] == "projected":
+            # Compute the projected surface area by zeroing out z dimension.
+            proj_mesh = mesh.copy()
+            proj_mesh[:, :, 2] = 0.0
+
+            a = proj_mesh[:-1, 1:, :] - proj_mesh[1:, :-1, :]
+            b = proj_mesh[:-1, :-1, :] - proj_mesh[1:, 1:, :]
+            c = np.cross(a, b, axis=2)
+            n = np.sqrt(np.sum(c**2, axis=2))
+
+            dcda[:, :, 0, 1] = b[:, :, 2]
+            dcda[:, :, 0, 2] = -b[:, :, 1]
+            dcda[:, :, 1, 0] = -b[:, :, 2]
+            dcda[:, :, 1, 2] = b[:, :, 0]
+            dcda[:, :, 2, 0] = b[:, :, 1]
+            dcda[:, :, 2, 1] = -b[:, :, 0]
+
+            dcdb[:, :, 0, 1] = -a[:, :, 2]
+            dcdb[:, :, 0, 2] = a[:, :, 1]
+            dcdb[:, :, 1, 0] = a[:, :, 2]
+            dcdb[:, :, 1, 2] = -a[:, :, 0]
+            dcdb[:, :, 2, 0] = -a[:, :, 1]
+            dcdb[:, :, 2, 1] = a[:, :, 0]
+
+        # Need these for wetted surface area derivs.
+        dsda = np.einsum("ijk,ijkl->ijl", c, dcda) / n[:, :, np.newaxis]
+        dsdb = np.einsum("ijk,ijkl->ijl", c, dcdb) / n[:, :, np.newaxis]
+
+        # Note: this is faster than np.concatenate for large meshes.
+        nn = (nx - 1) * (ny - 1) * 9
+        dfda_flat = dfda.flatten()
+        dfdb_flat = dfdb.flatten()
+        partials["normals", "def_mesh"][:nn] = dfda_flat
+        partials["normals", "def_mesh"][nn : 2 * nn] = -dfda_flat
+        partials["normals", "def_mesh"][2 * nn : 3 * nn] = dfdb_flat
+        partials["normals", "def_mesh"][3 * nn : 4 * nn] = -dfdb_flat
+
+        # At this point, same calculation for wetted and projected surface.
+        dsda_flat = 0.5 * dsda.flatten()
+        dsdb_flat = 0.5 * dsdb.flatten()
+        idx = np.arange((nx - 1) * (ny - 1) * 3) + np.repeat(3 * np.arange(nx - 1), 3 * (ny - 1))
+        partials["S_ref", "def_mesh"][:] = 0.0
+        partials["S_ref", "def_mesh"][:, idx + 3] += dsda_flat
+        partials["S_ref", "def_mesh"][:, idx + ny * 3] -= dsda_flat
+        partials["S_ref", "def_mesh"][:, idx] += dsdb_flat
+        partials["S_ref", "def_mesh"][:, idx + (ny + 1) * 3] -= dsdb_flat
+
+        # Multiply the surface area by 2 if symmetric to get consistent area measures
+        if self.surface["symmetry"]:
+            partials["S_ref", "def_mesh"] *= 2.0