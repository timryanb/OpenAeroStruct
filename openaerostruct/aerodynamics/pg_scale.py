--- conflicted
+++ resolved
@@ -1,329 +1,324 @@
-import numpy as np
-
-import openmdao.api as om
-
-
-class ScaleToPrandtlGlauert(om.ExplicitComponent):
-    """
-    Scale the wind frame coordinates to get the Prandtl-Glauert transformed
-    geometry.
-
-    The Prandtl glauert transformation is defined as below:
-        Coordinates
-        x_pg = x_wind
-        y_pg = B*y_wind
-        z_pg = B*z_wind
-
-        Normals
-        n_x_pg = B*n_x_wind
-        n_y_pg = n_y_wind
-        n_z_pg = n_z_wind
-
-        Perturbation velocities
-        v_x_pg = B^2*v_x_wind
-        v_y_pg = B*v_y_wind
-        v_z_pg = B*v_z_wind
-
-    where B = sqrt(1 - M^2).
-    Note: The freestream velocity remains untransformed and therefore is not
-    included in this component.
-
-    Parameters
-    ----------
-    def_mesh_w_frame[nx, ny, 3] : numpy array
-        Array defining the nodal coordinates of the lifting surface in aero
-        frame.
-    bound_vecs_w_frame[num_eval_points, 3] : numpy array
-        The vectors representing the bound vortices for each panel in the
-        problem.
-        This array contains points for all lifting surfaces in the problem.
-    coll_pts_w_frame[num_eval_points, 3] : numpy array
-        The xyz coordinates of the collocation points used in the VLM analysis.
-        This array contains points for all lifting surfaces in the problem.
-    force_pts_w_frame[num_eval_points, 3] : numpy array
-        The xyz coordinates of the force points used in the VLM analysis.
-        We evaluate the velocity of the air at these points to get the sectional
-        forces acting on the panel. This includes both the freestream and the
-        induced velocity acting at these points.
-        This array contains points for all lifting surfaces in the problem.
-    normals_w_frame[nx-1, ny-1, 3] : numpy array
-        The normal vector for each panel in aero frame, computed as the cross of
-        the two diagonals from the mesh points.
-    rotational_velocities_w_frame[num_eval_points, 3] : numpy array
-        The rotated freestream velocities at each evaluation point for all
-        lifting surfaces.
-        This array contains points for all lifting surfaces in the problem.
-
-    M : float
-        Freestream Mach number.
-
-    Returns
-    -------
-    def_mesh_pg[nx, ny, 3] : numpy array
-        Array defining the nodal coordinates of the lifting surface in PG frame.
-    bound_vecs_pg[num_eval_points, 3] : numpy array
-        Bound points in PG frame.
-    coll_pts_pg[num_eval_points, 3] : numpy array
-        Collocation points in PG frame.
-    force_pts_pg[num_eval_points, 3] : numpy array
-        Force points in PG frame.
-    normals_pg[nx-1, ny-1, 3] : numpy array
-        The normal vector for each panel in PG frame.
-    rotational_velocities_pg[num_eval_points, 3] : numpy array
-        Velocity component at collocation points due to rotational velocity in PG frame.
-    """
-
-    def initialize(self):
-        self.options.declare("surfaces", types=list)
-        self.options.declare(
-            "rotational", False, types=bool, desc="Set to True to turn on support for computing angular velocities"
-        )
-
-    def setup(self):
-        surfaces = self.options["surfaces"]
-        rotational = self.options["rotational"]
-
-        # Loop through all the surfaces to determine the total number
-        # of evaluation points.
-        num_eval_points = 0
-        for surface in surfaces:
-            mesh = surface["mesh"]
-            nx = mesh.shape[0]
-            ny = mesh.shape[1]
-
-            num_eval_points += (nx - 1) * (ny - 1)
-
-        self.add_input("Mach_number", val=0.0, tags=["mphys_input"])
-
-        self.add_input("coll_pts_w_frame", shape=(num_eval_points, 3), units="m")
-        self.add_input("force_pts_w_frame", shape=(num_eval_points, 3), units="m")
-        self.add_input("bound_vecs_w_frame", shape=(num_eval_points, 3), units="m")
-
-        self.add_output("coll_pts_pg", shape=(num_eval_points, 3), units="m")
-        self.add_output("force_pts_pg", shape=(num_eval_points, 3), units="m")
-        self.add_output("bound_vecs_pg", shape=(num_eval_points, 3), units="m")
-
-        if rotational:
-            self.add_input("rotational_velocities_w_frame", shape=(num_eval_points, 3), units="m/s")
-            self.add_output("rotational_velocities_pg", shape=(num_eval_points, 3), units="m/s")
-
-        for surface in surfaces:
-            mesh = surface["mesh"]
-            nx = mesh.shape[0]
-            ny = mesh.shape[1]
-            name = surface["name"]
-
-            mesh_name = "{}_def_mesh_w_frame".format(name)
-            self.add_input(mesh_name, shape=(nx, ny, 3), units="m")
-
-            normals_name = "{}_normals_w_frame".format(name)
-            self.add_input(normals_name, shape=(nx - 1, ny - 1, 3))
-
-            mesh_name = "{}_def_mesh_pg".format(name)
-            self.add_output(mesh_name, shape=(nx, ny, 3), units="m")
-
-            normals_name = "{}_normals_pg".format(name)
-            self.add_output(normals_name, shape=(nx - 1, ny - 1, 3))
-
-        # We'll compute all of sensitivities associated with Mach number through
-        # complex-step. Since it's a scalar this is pretty cheap.
-        self.declare_partials("*", "Mach_number", method="cs")
-        self.set_check_partial_options(wrt="Mach_number", method="fd", step=1e-8)
-
-        row_col = np.arange(num_eval_points * 3)
-
-        self.declare_partials("coll_pts_pg", "coll_pts_w_frame", rows=row_col, cols=row_col)
-        self.declare_partials("force_pts_pg", "force_pts_w_frame", rows=row_col, cols=row_col)
-        self.declare_partials("bound_vecs_pg", "bound_vecs_w_frame", rows=row_col, cols=row_col)
-
-        if rotational:
-            self.declare_partials(
-                "rotational_velocities_pg", "rotational_velocities_w_frame", rows=row_col, cols=row_col
-            )
-
-        for surface in surfaces:
-            mesh = surface["mesh"]
-            nx = mesh.shape[0]
-            ny = mesh.shape[1]
-            name = surface["name"]
-
-            nn = (nx - 1) * (ny - 1)
-            row_col = np.arange(3 * nn)
-
-            wrt_name = "{}_normals_w_frame".format(name)
-            of_name = "{}_normals_pg".format(name)
-            self.declare_partials(of_name, wrt_name, rows=row_col, cols=row_col)
-
-            nn = nx * ny
-            row_col = np.arange(3 * nn)
-
-            wrt_name = "{}_def_mesh_w_frame".format(name)
-            of_name = "{}_def_mesh_pg".format(name)
-            self.declare_partials(of_name, wrt_name, rows=row_col, cols=row_col)
-
-    def compute(self, inputs, outputs):
-        rotational = self.options["rotational"]
-
-        M = inputs["Mach_number"]
-        betaPG = np.sqrt(1 - M**2)
-
-        outputs["bound_vecs_pg"] = inputs["bound_vecs_w_frame"]
-        outputs["bound_vecs_pg"][:, 1] *= betaPG
-        outputs["bound_vecs_pg"][:, 2] *= betaPG
-
-        outputs["coll_pts_pg"] = inputs["coll_pts_w_frame"]
-        outputs["coll_pts_pg"][:, 1] *= betaPG
-        outputs["coll_pts_pg"][:, 2] *= betaPG
-
-        outputs["force_pts_pg"] = inputs["force_pts_w_frame"]
-        outputs["force_pts_pg"][:, 1] *= betaPG
-        outputs["force_pts_pg"][:, 2] *= betaPG
-
-        if rotational:
-            outputs["rotational_velocities_pg"] = inputs["rotational_velocities_w_frame"]
-            outputs["rotational_velocities_pg"][:, 0] *= betaPG**2
-            outputs["rotational_velocities_pg"][:, 1] *= betaPG
-            outputs["rotational_velocities_pg"][:, 2] *= betaPG
-
-        for surface in self.options["surfaces"]:
-            name = surface["name"]
-
-            wrt_name = "{}_def_mesh_w_frame".format(name)
-            of_name = "{}_def_mesh_pg".format(name)
-
-            outputs[of_name] = inputs[wrt_name]
-            outputs[of_name][:, :, 1] *= betaPG
-            outputs[of_name][:, :, 2] *= betaPG
-
-            wrt_name = "{}_normals_w_frame".format(name)
-            of_name = "{}_normals_pg".format(name)
-
-            outputs[of_name] = inputs[wrt_name]
-            outputs[of_name][:, :, 0] *= betaPG
-
-    def compute_partials(self, inputs, partials):
-        rotational = self.options["rotational"]
-
-        M = inputs["Mach_number"]
-        betaPG = np.sqrt(1 - M**2).item()
-        fact = np.array([1.0, betaPG, betaPG], M.dtype)
-        fact_norm = np.array([betaPG, 1.0, 1.0], M.dtype)
-        num_eval_pts = inputs["bound_vecs_w_frame"].shape[0]
-
-        partials["bound_vecs_pg", "bound_vecs_w_frame"] = np.tile(fact, num_eval_pts)
-        partials["coll_pts_pg", "coll_pts_w_frame"] = np.tile(fact, num_eval_pts)
-        partials["force_pts_pg", "force_pts_w_frame"] = np.tile(fact, num_eval_pts)
-
-        if rotational:
-            fact_rot = np.array([betaPG**2, betaPG, betaPG], M.dtype)
-            partials["rotational_velocities_pg", "rotational_velocities_w_frame"] = np.tile(fact_rot, num_eval_pts)
-
-        for surface in self.options["surfaces"]:
-            mesh = surface["mesh"]
-            nx = mesh.shape[0]
-            ny = mesh.shape[1]
-            name = surface["name"]
-
-            wrt_name = "{}_def_mesh_w_frame".format(name)
-            of_name = "{}_def_mesh_pg".format(name)
-            nn = nx * ny
-            partials[of_name, wrt_name] = np.tile(fact, nn)
-
-            wrt_name = "{}_normals_w_frame".format(name)
-            of_name = "{}_normals_pg".format(name)
-            nn = (nx - 1) * (ny - 1)
-            partials[of_name, wrt_name] = np.tile(fact_norm, nn)
-
-
-class ScaleFromPrandtlGlauert(om.ExplicitComponent):
-    """
-    Scale the Prandtl-Glauert transformed forces to get the physical forces
-    Prandtl-Glauert transformed geometry.
-
-    The inverse Prandtl-Glauert transformation for forces is defined as below:
-        F_x_wind = F_x_pg/B^4
-        F_y_wind = F_y_pg/B^3
-        F_z_wind = F_z_pg/B^3
-
-    where B = sqrt(1 - M^2).
-
-    Parameters
-    ----------
-    sec_forces_pg[nx-1, ny-1, 3] : numpy array
-        Force vectors on each panel (lattice) in PG domain.
-
-    M : float
-        Freestream Mach number.
-
-    Returns
-    -------
-    sec_forces_w_frame[nx-1, ny-1, 3] : numpy array
-        Force vectors on each panel (lattice) in wind frame.
-    """
-
-    def initialize(self):
-        self.options.declare("surfaces", types=list)
-
-    def setup(self):
-<<<<<<< HEAD
-
-        self.add_input("Mach_number", val=0.0, tags=["mphys_input"])
-=======
-        self.add_input("Mach_number", val=0.0)
->>>>>>> 71045b3e
-
-        # We'll compute all of sensitivities associated with Mach number through
-        # complex-step. Since it's a scalar this is pretty cheap.
-        self.declare_partials("*", "Mach_number", method="cs")
-        self.set_check_partial_options(wrt="Mach_number", method="fd", step=1e-8)
-
-        for surface in self.options["surfaces"]:
-            mesh = surface["mesh"]
-            nx = mesh.shape[0]
-            ny = mesh.shape[1]
-            name = surface["name"]
-
-            wrt_name = "{}_sec_forces_pg".format(name)
-            of_name = "{}_sec_forces_w_frame".format(name)
-
-            self.add_input(wrt_name, val=np.zeros((nx - 1, ny - 1, 3)), units="N")
-            self.add_output(of_name, val=np.zeros((nx - 1, ny - 1, 3)), units="N")
-
-            nn = (nx - 1) * (ny - 1)
-            row_col = np.arange(3 * nn)
-
-            self.declare_partials(of_name, wrt_name, rows=row_col, cols=row_col)
-
-    def compute(self, inputs, outputs):
-        M = inputs["Mach_number"]
-        betaPG = np.sqrt(1 - M**2)
-
-        for surface in self.options["surfaces"]:
-            name = surface["name"]
-            wrt_name = "{}_sec_forces_pg".format(name)
-            of_name = "{}_sec_forces_w_frame".format(name)
-
-            outputs[of_name] = inputs[wrt_name]
-            outputs[of_name][:, :, 0] *= 1.0 / betaPG**4
-            outputs[of_name][:, :, 1] *= 1.0 / betaPG**3
-            outputs[of_name][:, :, 2] *= 1.0 / betaPG**3
-
-    def compute_partials(self, inputs, partials):
-        M = inputs["Mach_number"]
-        betaPG = np.sqrt(1 - M**2)
-
-        term1 = 1.0 / betaPG**4
-        term2 = 1.0 / betaPG**3
-        fact = np.array([term1, term2, term2], M.dtype).flatten()
-
-        for surface in self.options["surfaces"]:
-            mesh = surface["mesh"]
-            nx = mesh.shape[0]
-            ny = mesh.shape[1]
-            name = surface["name"]
-
-            wrt_name = "{}_sec_forces_pg".format(name)
-            of_name = "{}_sec_forces_w_frame".format(name)
-
-            nn = (nx - 1) * (ny - 1)
-            partials[of_name, wrt_name] = np.tile(fact, nn)
+import numpy as np
+
+import openmdao.api as om
+
+
+class ScaleToPrandtlGlauert(om.ExplicitComponent):
+    """
+    Scale the wind frame coordinates to get the Prandtl-Glauert transformed
+    geometry.
+
+    The Prandtl glauert transformation is defined as below:
+        Coordinates
+        x_pg = x_wind
+        y_pg = B*y_wind
+        z_pg = B*z_wind
+
+        Normals
+        n_x_pg = B*n_x_wind
+        n_y_pg = n_y_wind
+        n_z_pg = n_z_wind
+
+        Perturbation velocities
+        v_x_pg = B^2*v_x_wind
+        v_y_pg = B*v_y_wind
+        v_z_pg = B*v_z_wind
+
+    where B = sqrt(1 - M^2).
+    Note: The freestream velocity remains untransformed and therefore is not
+    included in this component.
+
+    Parameters
+    ----------
+    def_mesh_w_frame[nx, ny, 3] : numpy array
+        Array defining the nodal coordinates of the lifting surface in aero
+        frame.
+    bound_vecs_w_frame[num_eval_points, 3] : numpy array
+        The vectors representing the bound vortices for each panel in the
+        problem.
+        This array contains points for all lifting surfaces in the problem.
+    coll_pts_w_frame[num_eval_points, 3] : numpy array
+        The xyz coordinates of the collocation points used in the VLM analysis.
+        This array contains points for all lifting surfaces in the problem.
+    force_pts_w_frame[num_eval_points, 3] : numpy array
+        The xyz coordinates of the force points used in the VLM analysis.
+        We evaluate the velocity of the air at these points to get the sectional
+        forces acting on the panel. This includes both the freestream and the
+        induced velocity acting at these points.
+        This array contains points for all lifting surfaces in the problem.
+    normals_w_frame[nx-1, ny-1, 3] : numpy array
+        The normal vector for each panel in aero frame, computed as the cross of
+        the two diagonals from the mesh points.
+    rotational_velocities_w_frame[num_eval_points, 3] : numpy array
+        The rotated freestream velocities at each evaluation point for all
+        lifting surfaces.
+        This array contains points for all lifting surfaces in the problem.
+
+    M : float
+        Freestream Mach number.
+
+    Returns
+    -------
+    def_mesh_pg[nx, ny, 3] : numpy array
+        Array defining the nodal coordinates of the lifting surface in PG frame.
+    bound_vecs_pg[num_eval_points, 3] : numpy array
+        Bound points in PG frame.
+    coll_pts_pg[num_eval_points, 3] : numpy array
+        Collocation points in PG frame.
+    force_pts_pg[num_eval_points, 3] : numpy array
+        Force points in PG frame.
+    normals_pg[nx-1, ny-1, 3] : numpy array
+        The normal vector for each panel in PG frame.
+    rotational_velocities_pg[num_eval_points, 3] : numpy array
+        Velocity component at collocation points due to rotational velocity in PG frame.
+    """
+
+    def initialize(self):
+        self.options.declare("surfaces", types=list)
+        self.options.declare(
+            "rotational", False, types=bool, desc="Set to True to turn on support for computing angular velocities"
+        )
+
+    def setup(self):
+        surfaces = self.options["surfaces"]
+        rotational = self.options["rotational"]
+
+        # Loop through all the surfaces to determine the total number
+        # of evaluation points.
+        num_eval_points = 0
+        for surface in surfaces:
+            mesh = surface["mesh"]
+            nx = mesh.shape[0]
+            ny = mesh.shape[1]
+
+            num_eval_points += (nx - 1) * (ny - 1)
+
+        self.add_input("Mach_number", val=0.0, tags=["mphys_input"])
+
+        self.add_input("coll_pts_w_frame", shape=(num_eval_points, 3), units="m")
+        self.add_input("force_pts_w_frame", shape=(num_eval_points, 3), units="m")
+        self.add_input("bound_vecs_w_frame", shape=(num_eval_points, 3), units="m")
+
+        self.add_output("coll_pts_pg", shape=(num_eval_points, 3), units="m")
+        self.add_output("force_pts_pg", shape=(num_eval_points, 3), units="m")
+        self.add_output("bound_vecs_pg", shape=(num_eval_points, 3), units="m")
+
+        if rotational:
+            self.add_input("rotational_velocities_w_frame", shape=(num_eval_points, 3), units="m/s")
+            self.add_output("rotational_velocities_pg", shape=(num_eval_points, 3), units="m/s")
+
+        for surface in surfaces:
+            mesh = surface["mesh"]
+            nx = mesh.shape[0]
+            ny = mesh.shape[1]
+            name = surface["name"]
+
+            mesh_name = "{}_def_mesh_w_frame".format(name)
+            self.add_input(mesh_name, shape=(nx, ny, 3), units="m")
+
+            normals_name = "{}_normals_w_frame".format(name)
+            self.add_input(normals_name, shape=(nx - 1, ny - 1, 3))
+
+            mesh_name = "{}_def_mesh_pg".format(name)
+            self.add_output(mesh_name, shape=(nx, ny, 3), units="m")
+
+            normals_name = "{}_normals_pg".format(name)
+            self.add_output(normals_name, shape=(nx - 1, ny - 1, 3))
+
+        # We'll compute all of sensitivities associated with Mach number through
+        # complex-step. Since it's a scalar this is pretty cheap.
+        self.declare_partials("*", "Mach_number", method="cs")
+        self.set_check_partial_options(wrt="Mach_number", method="fd", step=1e-8)
+
+        row_col = np.arange(num_eval_points * 3)
+
+        self.declare_partials("coll_pts_pg", "coll_pts_w_frame", rows=row_col, cols=row_col)
+        self.declare_partials("force_pts_pg", "force_pts_w_frame", rows=row_col, cols=row_col)
+        self.declare_partials("bound_vecs_pg", "bound_vecs_w_frame", rows=row_col, cols=row_col)
+
+        if rotational:
+            self.declare_partials(
+                "rotational_velocities_pg", "rotational_velocities_w_frame", rows=row_col, cols=row_col
+            )
+
+        for surface in surfaces:
+            mesh = surface["mesh"]
+            nx = mesh.shape[0]
+            ny = mesh.shape[1]
+            name = surface["name"]
+
+            nn = (nx - 1) * (ny - 1)
+            row_col = np.arange(3 * nn)
+
+            wrt_name = "{}_normals_w_frame".format(name)
+            of_name = "{}_normals_pg".format(name)
+            self.declare_partials(of_name, wrt_name, rows=row_col, cols=row_col)
+
+            nn = nx * ny
+            row_col = np.arange(3 * nn)
+
+            wrt_name = "{}_def_mesh_w_frame".format(name)
+            of_name = "{}_def_mesh_pg".format(name)
+            self.declare_partials(of_name, wrt_name, rows=row_col, cols=row_col)
+
+    def compute(self, inputs, outputs):
+        rotational = self.options["rotational"]
+
+        M = inputs["Mach_number"]
+        betaPG = np.sqrt(1 - M**2)
+
+        outputs["bound_vecs_pg"] = inputs["bound_vecs_w_frame"]
+        outputs["bound_vecs_pg"][:, 1] *= betaPG
+        outputs["bound_vecs_pg"][:, 2] *= betaPG
+
+        outputs["coll_pts_pg"] = inputs["coll_pts_w_frame"]
+        outputs["coll_pts_pg"][:, 1] *= betaPG
+        outputs["coll_pts_pg"][:, 2] *= betaPG
+
+        outputs["force_pts_pg"] = inputs["force_pts_w_frame"]
+        outputs["force_pts_pg"][:, 1] *= betaPG
+        outputs["force_pts_pg"][:, 2] *= betaPG
+
+        if rotational:
+            outputs["rotational_velocities_pg"] = inputs["rotational_velocities_w_frame"]
+            outputs["rotational_velocities_pg"][:, 0] *= betaPG**2
+            outputs["rotational_velocities_pg"][:, 1] *= betaPG
+            outputs["rotational_velocities_pg"][:, 2] *= betaPG
+
+        for surface in self.options["surfaces"]:
+            name = surface["name"]
+
+            wrt_name = "{}_def_mesh_w_frame".format(name)
+            of_name = "{}_def_mesh_pg".format(name)
+
+            outputs[of_name] = inputs[wrt_name]
+            outputs[of_name][:, :, 1] *= betaPG
+            outputs[of_name][:, :, 2] *= betaPG
+
+            wrt_name = "{}_normals_w_frame".format(name)
+            of_name = "{}_normals_pg".format(name)
+
+            outputs[of_name] = inputs[wrt_name]
+            outputs[of_name][:, :, 0] *= betaPG
+
+    def compute_partials(self, inputs, partials):
+        rotational = self.options["rotational"]
+
+        M = inputs["Mach_number"]
+        betaPG = np.sqrt(1 - M**2).item()
+        fact = np.array([1.0, betaPG, betaPG], M.dtype)
+        fact_norm = np.array([betaPG, 1.0, 1.0], M.dtype)
+        num_eval_pts = inputs["bound_vecs_w_frame"].shape[0]
+
+        partials["bound_vecs_pg", "bound_vecs_w_frame"] = np.tile(fact, num_eval_pts)
+        partials["coll_pts_pg", "coll_pts_w_frame"] = np.tile(fact, num_eval_pts)
+        partials["force_pts_pg", "force_pts_w_frame"] = np.tile(fact, num_eval_pts)
+
+        if rotational:
+            fact_rot = np.array([betaPG**2, betaPG, betaPG], M.dtype)
+            partials["rotational_velocities_pg", "rotational_velocities_w_frame"] = np.tile(fact_rot, num_eval_pts)
+
+        for surface in self.options["surfaces"]:
+            mesh = surface["mesh"]
+            nx = mesh.shape[0]
+            ny = mesh.shape[1]
+            name = surface["name"]
+
+            wrt_name = "{}_def_mesh_w_frame".format(name)
+            of_name = "{}_def_mesh_pg".format(name)
+            nn = nx * ny
+            partials[of_name, wrt_name] = np.tile(fact, nn)
+
+            wrt_name = "{}_normals_w_frame".format(name)
+            of_name = "{}_normals_pg".format(name)
+            nn = (nx - 1) * (ny - 1)
+            partials[of_name, wrt_name] = np.tile(fact_norm, nn)
+
+
+class ScaleFromPrandtlGlauert(om.ExplicitComponent):
+    """
+    Scale the Prandtl-Glauert transformed forces to get the physical forces
+    Prandtl-Glauert transformed geometry.
+
+    The inverse Prandtl-Glauert transformation for forces is defined as below:
+        F_x_wind = F_x_pg/B^4
+        F_y_wind = F_y_pg/B^3
+        F_z_wind = F_z_pg/B^3
+
+    where B = sqrt(1 - M^2).
+
+    Parameters
+    ----------
+    sec_forces_pg[nx-1, ny-1, 3] : numpy array
+        Force vectors on each panel (lattice) in PG domain.
+
+    M : float
+        Freestream Mach number.
+
+    Returns
+    -------
+    sec_forces_w_frame[nx-1, ny-1, 3] : numpy array
+        Force vectors on each panel (lattice) in wind frame.
+    """
+
+    def initialize(self):
+        self.options.declare("surfaces", types=list)
+
+    def setup(self):
+        self.add_input("Mach_number", val=0.0, tags=["mphys_input"])
+
+        # We'll compute all of sensitivities associated with Mach number through
+        # complex-step. Since it's a scalar this is pretty cheap.
+        self.declare_partials("*", "Mach_number", method="cs")
+        self.set_check_partial_options(wrt="Mach_number", method="fd", step=1e-8)
+
+        for surface in self.options["surfaces"]:
+            mesh = surface["mesh"]
+            nx = mesh.shape[0]
+            ny = mesh.shape[1]
+            name = surface["name"]
+
+            wrt_name = "{}_sec_forces_pg".format(name)
+            of_name = "{}_sec_forces_w_frame".format(name)
+
+            self.add_input(wrt_name, val=np.zeros((nx - 1, ny - 1, 3)), units="N")
+            self.add_output(of_name, val=np.zeros((nx - 1, ny - 1, 3)), units="N")
+
+            nn = (nx - 1) * (ny - 1)
+            row_col = np.arange(3 * nn)
+
+            self.declare_partials(of_name, wrt_name, rows=row_col, cols=row_col)
+
+    def compute(self, inputs, outputs):
+        M = inputs["Mach_number"]
+        betaPG = np.sqrt(1 - M**2)
+
+        for surface in self.options["surfaces"]:
+            name = surface["name"]
+            wrt_name = "{}_sec_forces_pg".format(name)
+            of_name = "{}_sec_forces_w_frame".format(name)
+
+            outputs[of_name] = inputs[wrt_name]
+            outputs[of_name][:, :, 0] *= 1.0 / betaPG**4
+            outputs[of_name][:, :, 1] *= 1.0 / betaPG**3
+            outputs[of_name][:, :, 2] *= 1.0 / betaPG**3
+
+    def compute_partials(self, inputs, partials):
+        M = inputs["Mach_number"]
+        betaPG = np.sqrt(1 - M**2)
+
+        term1 = 1.0 / betaPG**4
+        term2 = 1.0 / betaPG**3
+        fact = np.array([term1, term2, term2], M.dtype).flatten()
+
+        for surface in self.options["surfaces"]:
+            mesh = surface["mesh"]
+            nx = mesh.shape[0]
+            ny = mesh.shape[1]
+            name = surface["name"]
+
+            wrt_name = "{}_sec_forces_pg".format(name)
+            of_name = "{}_sec_forces_w_frame".format(name)
+
+            nn = (nx - 1) * (ny - 1)
+            partials[of_name, wrt_name] = np.tile(fact, nn)