import numpy as np

import openmdao.api as om


class WaveDrag(om.ExplicitComponent):
    """
    Compute the wave drag if the with_wave option is True. If not, the CDw is 0.
    This component exists for each lifting surface.

    Parameters
    ----------
    Mach_number : float
        Mach number.
    widths[ny-1] : numpy array
        The width in the spanwise direction of each VLM panel. This is the numerator of cos(sweep).
    lengths_spanwise[ny-1] : numpy array
        The spanwise length of each VLM panel at 1/4 chord, rotated by the sweep angle. This is the denominator
        of cos(sweep)
    CL : float
        The CL of the lifting surface used for wave drag estimation.
    chords[ny] : numpy array
        The chord length of each mesh slice. This is dimension ny rather than ny-1 which would be
        expected for chord length of each VLM panel.
    t_over_c[ny-1] : numpy array
        The streamwise thickness-to-chord ratio of each VLM panel.

    Returns
    -------
    CDw : float
        Wave drag coefficient for the lifting surface computed using equations based on the
        Korn equation
    """

    def initialize(self):
        self.options.declare("surface", types=dict)
        self.options.declare("with_wave", types=bool)

    def setup(self):
        self.surface = surface = self.options["surface"]
        self.with_wave = surface["with_wave"]

        # Thickness over chord for the airfoil
        self.ka = 0.95  # airfoil technology level (for NASA SC airfoil)

        ny = surface["mesh"].shape[1]

<<<<<<< HEAD
        self.add_input("Mach_number", val=1.6, tags=["mphys_input"])
        self.add_input("cos_sweep", val=np.ones((ny - 1)) * 0.2, units="m", tags=["mphys_coupling"])
        self.add_input(
            "widths", val=np.arange((ny - 1)) + 1.0, units="m", tags=["mphys_coupling"]
=======
        self.add_input("Mach_number", val=1.6)
        self.add_input("widths", val=np.ones((ny - 1)) * 0.2, units="m")
        self.add_input(
            "lengths_spanwise", val=np.arange((ny - 1)) + 1.0, units="m"
>>>>>>> 71045b3e
        )  # set to np.arange so that d_CDw_d_chords is nonzero
        self.add_input("CL", val=0.33)
        self.add_input("chords", val=np.ones((ny)), units="m", tags=["mphys_coupling"])
        self.add_input("t_over_c", val=np.arange((ny - 1)), tags=["mphys_input"])
        self.add_output("CDw", val=0.0)

        self.declare_partials("CDw", "*")
        self.set_check_partial_options(wrt="*", method="cs", step=1e-50)

    def compute(self, inputs, outputs):
        if self.with_wave:
            t_over_c = inputs["t_over_c"]
            widths = inputs["widths"]
            cos_sweep = widths / inputs["lengths_spanwise"]
            M = inputs["Mach_number"]
            chords = inputs["chords"]
            CL = inputs["CL"]

            mean_chords = (chords[:-1] + chords[1:]) / 2.0
            panel_areas = mean_chords * widths
            avg_cos_sweep = np.sum(cos_sweep * panel_areas) / np.sum(panel_areas)  # weighted average of 1/4 chord sweep
            avg_t_over_c = np.sum(t_over_c * panel_areas) / np.sum(panel_areas)  # weighted average of streamwise t/c
            MDD = self.ka / avg_cos_sweep - avg_t_over_c / avg_cos_sweep**2 - CL / (10 * avg_cos_sweep**3)
            Mcrit = MDD - (0.1 / 80.0) ** (1.0 / 3.0)

            if M > Mcrit:
                outputs["CDw"] = 20 * (M - Mcrit) ** 4
            else:
                outputs["CDw"] = 0.0

            if self.surface["symmetry"]:
                outputs["CDw"] *= 2
        else:
            outputs["CDw"] = 0.0

    def compute_partials(self, inputs, partials):
        """Jacobian for wave drag."""
        if self.with_wave:
            ny = self.surface["mesh"].shape[1]
            t_over_c = inputs["t_over_c"]
            widths = inputs["widths"]
            lengths_spanwise = inputs["lengths_spanwise"]
            cos_sweep = widths / lengths_spanwise
            M = inputs["Mach_number"]
            chords = inputs["chords"]
            CL = inputs["CL"]

            chords = (chords[:-1] + chords[1:]) / 2.0
            panel_areas = chords * widths
            sum_panel_areas = np.sum(panel_areas)
            avg_cos_sweep = np.sum(cos_sweep * panel_areas) / sum_panel_areas
            avg_t_over_c = np.sum(t_over_c * panel_areas) / sum_panel_areas

            MDD = 0.95 / avg_cos_sweep - avg_t_over_c / avg_cos_sweep**2 - CL / (10 * avg_cos_sweep**3)
            Mcrit = MDD - (0.1 / 80.0) ** (1.0 / 3.0)

            if M > Mcrit:
                dCDwdMDD = -80 * (M - Mcrit) ** 3
                dMDDdCL = -1.0 / (10 * avg_cos_sweep**3)
                dMDDdavg = (-10 * self.ka * avg_cos_sweep**2 + 20 * avg_t_over_c * avg_cos_sweep + 3 * CL) / (
                    10 * avg_cos_sweep**4
                )
                dMDDdtoc = -1.0 / (avg_cos_sweep**2)
                dtocavgdtoc = panel_areas / sum_panel_areas

                ccos = np.sum(widths * chords)
                ccos2w = np.sum(chords * widths**2 / lengths_spanwise)

                davgdcos = 2 * chords * widths / lengths_spanwise / ccos - chords * ccos2w / ccos**2
                dtocdcos = chords * t_over_c / ccos - chords * np.sum(chords * widths * t_over_c) / ccos**2
                davgdw = -1 * chords * widths**2 / lengths_spanwise**2 / ccos
                davgdc = widths**2 / lengths_spanwise / ccos - widths * ccos2w / ccos**2
                dtocdc = t_over_c * widths / ccos - widths * np.sum(chords * widths * t_over_c) / ccos**2

                dcdchords = np.zeros((ny - 1, ny))
                i, j = np.indices(dcdchords.shape)
                dcdchords[i == j] = 0.5
                dcdchords[i == j - 1] = 0.5

                partials["CDw", "Mach_number"] = -1 * dCDwdMDD
                partials["CDw", "CL"] = dCDwdMDD * dMDDdCL
                partials["CDw", "lengths_spanwise"] = dCDwdMDD * dMDDdavg * davgdw
                partials["CDw", "widths"] = dCDwdMDD * dMDDdavg * davgdcos + dCDwdMDD * dMDDdtoc * dtocdcos
                partials["CDw", "chords"] = dCDwdMDD * dMDDdavg * np.matmul(
                    davgdc, dcdchords
                ) + dCDwdMDD * dMDDdtoc * np.matmul(dtocdc, dcdchords)
                partials["CDw", "t_over_c"] = dCDwdMDD * dMDDdtoc * dtocavgdtoc

        if self.surface["symmetry"]:
            partials["CDw", "CL"][0, :] *= 2
            partials["CDw", "lengths_spanwise"][0, :] *= 2
            partials["CDw", "widths"][0, :] *= 2
            partials["CDw", "Mach_number"][0, :] *= 2
            partials["CDw", "chords"][0, :] *= 2
            partials["CDw", "t_over_c"][0, :] *= 2<|MERGE_RESOLUTION|>--- conflicted
+++ resolved
@@ -45,17 +45,10 @@
 
         ny = surface["mesh"].shape[1]
 
-<<<<<<< HEAD
         self.add_input("Mach_number", val=1.6, tags=["mphys_input"])
-        self.add_input("cos_sweep", val=np.ones((ny - 1)) * 0.2, units="m", tags=["mphys_coupling"])
+        self.add_input("widths", val=np.ones((ny - 1)) * 0.2, units="m", tags=["mphys_coupling"])
         self.add_input(
-            "widths", val=np.arange((ny - 1)) + 1.0, units="m", tags=["mphys_coupling"]
-=======
-        self.add_input("Mach_number", val=1.6)
-        self.add_input("widths", val=np.ones((ny - 1)) * 0.2, units="m")
-        self.add_input(
-            "lengths_spanwise", val=np.arange((ny - 1)) + 1.0, units="m"
->>>>>>> 71045b3e
+            "lengths_spanwise", val=np.arange((ny - 1)) + 1.0, units="m", tags=["mphys_coupling"]
         )  # set to np.arange so that d_CDw_d_chords is nonzero
         self.add_input("CL", val=0.33)
         self.add_input("chords", val=np.ones((ny)), units="m", tags=["mphys_coupling"])
